--- conflicted
+++ resolved
@@ -1068,8 +1068,6 @@
     ],
     "cpu": "256",
     "memory": "1024",
-<<<<<<< HEAD
-=======
     "tags": $TASK_TAGS
 }
 EOF
@@ -1191,7 +1189,6 @@
     ],
     "cpu": "256",
     "memory": "1024",
->>>>>>> 6b3da2f8
     "tags": $TASK_TAGS
 }
 EOF
